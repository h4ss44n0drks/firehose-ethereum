--- conflicted
+++ resolved
@@ -4,21 +4,9 @@
 project adheres to [Semantic Versioning](https://semver.org/spec/v2.0.0.html). See [MAINTAINERS.md](./MAINTAINERS.md)
 for instructions to keep up to date.
 
-<<<<<<< HEAD
-## UNRELEASED
-=======
 ## Unreleased
 
-#### Changed
-
-* Added check in `console reader` for upcoming breaking deep mind version bump.
-
-* Stop warning about no tracker being defined when calling 'bstream.Tracker.Get(ctx, bstream.NetworkLIBTarget)' in 'mindreader' and 'node'.
-
-* Removed 'blockmeta' mention when 'bstream.Tracker.Get(ctx, bstream.NetworkLIBTarget)' is called as it might not be backed by 'blockmeta' at all.
-
 ## v0.10.2
->>>>>>> 08dc13e3
 
 * Removed `firehose-blocks-store-urls` flag (feature for using multiple stores now deprecated -> causes confusion and issues with block-caching), use `common-blocks-sture-url` instead.
 
@@ -70,7 +58,7 @@
 
 ### Changed
 
-* Renamed common `atm` 4 flags to `blocks-cache`: 
+* Renamed common `atm` 4 flags to `blocks-cache`:
   `--common-blocks-cache-{enabled|dir|max-recent-entry-bytes|max-entry-by-age-bytes}`
 
 #### Fixed
